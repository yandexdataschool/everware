--- conflicted
+++ resolved
@@ -1,11 +1,7 @@
 from tornado import web, gen
 import jupyterhub.handlers.pages as default_handlers
 import sys
-<<<<<<< HEAD
-from . import version
-=======
 from . import __version__
->>>>>>> 8edbfdcd
 
 class SpawnHandler(default_handlers.SpawnHandler):
 
@@ -15,11 +11,7 @@
             user=user,
             spawner_options_form=user.spawner.options_form,
             error_message=message,
-<<<<<<< HEAD
-            version=version,
-=======
             version=__version__,
->>>>>>> 8edbfdcd
         )
 
     @gen.coroutine
