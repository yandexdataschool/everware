import re
import pwd
import zipfile
from io import BytesIO
from tempfile import mkdtemp
from datetime import timedelta
from os.path import join as pjoin

from concurrent.futures import ThreadPoolExecutor

from docker.errors import APIError

from dockerspawner import DockerSpawner
from textwrap import dedent
from traitlets import (
    Integer,
    Unicode,
)
from tornado import gen
from tornado.ioloop import IOLoop

from escapism import escape

import git

from .image_handler import ImageHandler

import ssl

import json

ssl._create_default_https_context = ssl._create_unverified_context

class CustomDockerSpawner(DockerSpawner):
    def __init__(self, **kwargs):
        self._user_log = []
        self._is_failed = False
        self._is_building = False
        self._image_handler = ImageHandler()
        self._cur_waiter = None
        super(CustomDockerSpawner, self).__init__(**kwargs)


    # We override the executor here to increase the number of threads
    @property
    def executor(self):
        """single global executor"""
        cls = self.__class__
        if cls._executor is None:
            cls._executor = ThreadPoolExecutor(20)
        return cls._executor


    def _docker(self, method, *args, **kwargs):
        """wrapper for calling docker methods

        to be passed to ThreadPoolExecutor
        """
        # methods that return a generator object return instantly
        # before the work they were meant to do is complete
        generator_methods = ('build',)
        m = getattr(self.client, method)

        if method in generator_methods:
            def lister(mm):
                ret = []
                for l in mm:
                    for lj in l.decode().split('\r\n'):
                        if len(lj) > 0:
                            ret.append(lj)
                            try:
                                j = json.loads(lj)
                            except json.JSONDecodeError as e:
                                self.log.warn("Error decoding string to json: %s" % lj)
                            else:
                                if 'stream' in j and not j['stream'].startswith(' --->'):
                                # self._add_to_log(l['stream'], 2)
                                    self._cur_waiter.add_to_log(j['stream'], 2)
                return ret
            return lister(m(*args, **kwargs))
        else:
            return m(*args, **kwargs)

    _git_executor = None
    @property
    def git_executor(self):
        """single global git executor"""
        cls = self.__class__
        if cls._git_executor is None:
            cls._git_executor = ThreadPoolExecutor(1)
        return cls._git_executor

    _git_client = None
    @property
    def git_client(self):
        """single global git client instance"""
        cls = self.__class__
        if cls._git_client is None:
            cls._git_client = git.Git()
        return cls._git_client

    def _git(self, method, *args, **kwargs):
        """wrapper for calling git methods

        to be passed to ThreadPoolExecutor
        """
        m = getattr(self.git_client, method)
        return m(*args, **kwargs)

    def git(self, method, *args, **kwargs):
        """Call a git method in a background thread

        returns a Future
        """
        return self.git_executor.submit(self._git, method, *args, **kwargs)

    def clear_state(self):
        state = super(CustomDockerSpawner, self).clear_state()
        self.container_id = ''

    def _options_form_default(self):
        return """
            <label for="username_input">Git repository:</label>
            <input
              id="repository_input"
              type="text"
              autocapitalize="off"
              autocorrect="off"
              class="form-control"
              name="repository_url"
              tabindex="1"
              autofocus="autofocus"
            />
        """

    def options_from_form(self, formdata):
        options = {}
        options['repo_url'] = formdata.get('repository_url', [''])[0].strip()
        if not options['repo_url']:
            raise Exception('You have to provide the URL to a git repository.')

        return options

    @property
    def repo_url(self):
        return self.user_options.get('repo_url', '')

    @property
    def escaped_repo_url(self):
        trans = str.maketrans(':/-.', "____")
        repo_url = self.repo_url.translate(trans).lower()
        if repo_url.endswith('.git'):
            repo_url = repo_url[:-4]
        return re.sub("_+", "_", repo_url)

    @property
    def container_name(self):
        return "{}-{}".format(self.container_prefix,
                              self.escaped_name)

    @gen.coroutine
    def get_container(self):

        self.log.debug("Getting container: %s", self.container_name)
        try:
            container = yield self.docker(
                'inspect_container', self.container_name
            )
            self.container_id = container['Id']
        except APIError as e:
            if e.response.status_code == 404:
                self.log.info("Container '%s' is gone", self.container_name)
                container = None
                # my container is gone, forget my id
                self.container_id = ''
            else:
                raise
        return container

    @gen.coroutine
    def get_image(self, image_name):
        images = yield self.docker('images')
        if ':' in image_name:
            tag_processor = lambda tag: tag
        else:
            tag_processor = lambda tag: tag.split(':')[0]
        for img in images:
            tags = (tag_processor(tag) for tag in img['RepoTags'])
            if image_name in tags:
                return img

    @property
    def user_log(self):
        if self._is_building:
            build_log = getattr(self._cur_waiter, 'building_log', [])
            return self._user_log + build_log
        else:
            return self._user_log

    @property
    def is_failed(self):
        return self._is_failed

    def _add_to_log(self, message, level=1):
        self._user_log.append({
            'text': message,
            'level': level
        })

    @gen.coroutine
    def build_image(self):
        """download the repo and build a docker image if needed"""
        if self.repo_url.startswith('docker:'):
            image_name = self.repo_url.replace('docker:', '')
            image = yield self.get_image(image_name)
            if image is None:
                raise Exception('Image %s doesn\'t exist' % image_name)
            else:
                self._add_to_log('Image %s is found' % image_name)
                return image_name

        tmp_dir = mkdtemp(suffix='-everware')
        self._add_to_log('Cloning repository %s' % self.repo_url)
        self.log.info('Cloning repo %s' % self.repo_url)
        yield self.git('clone', self.repo_url, tmp_dir)
        # use git repo URL and HEAD commit sha to derive
        # the image name
        repo = git.Repo(tmp_dir)
        self.repo_sha = repo.rev_parse("HEAD")

        image_name = "everware/{}-{}".format(
            self.escaped_repo_url,
            self.repo_sha
        )

<<<<<<< HEAD
=======
        self._add_to_log('Building image (%s)' % image_name)

>>>>>>> 086fc45d
        with self._image_handler.get_waiter(image_name) as self._cur_waiter:
            if self._cur_waiter.last_exception:
                raise self._cur_waiter.last_exception
            self._add_to_log('Building image')
            yield self._cur_waiter.block()
            last_exception = self._cur_waiter.last_exception
            if last_exception is not None:
                raise last_exception
            image = yield self.get_image(image_name)
            if image is not None:
                return image_name
            self.log.debug("Building image {}".format(image_name))
            build_log = yield self.docker(
                'build',
                path=tmp_dir,
                tag=image_name,
                rm=True,
            )
            self._user_log.extend(self._cur_waiter.building_log)
            full_output = "".join(str(line) for line in build_log)
            self.log.debug(full_output)
            image = yield self.get_image(image_name)
            if image is None:
                raise Exception(full_output)

        return image_name

    @gen.coroutine
    def start(self, image=None):
        """start the single-user server in a docker container"""
        self._user_log = []
        self._is_failed = False
        self._is_building = True
        try:
            f = self.build_image()
            image_name = yield gen.with_timeout(
                timedelta(seconds=self.start_timeout),
                f
            )
            self._is_building = False
            self.log.info("Starting container from image: %s" % image_name)
            self._add_to_log('Creating container')
            yield super(CustomDockerSpawner, self).start(
                image=image_name
            )
            self._add_to_log('Adding to proxy')
        except Exception as e:
            self._is_failed = True
            if isinstance(e, gen.TimeoutError):
                if self._cur_waiter:
                    self._user_log.extend(self._cur_waiter.building_log)
                    self._cur_waiter.timeout_happened()
                self._is_building = False
                self._add_to_log(
                    'Building took too long (> %.3f secs)' % self.start_timeout,
                    level=2
                )
            else:
                message = str(e)
                if message.startswith('Failed to get port'):
                    message = "Container doesn't have jupyter-singleuser inside"
                self._add_to_log('Something went wrong during building. Error:\n%s' % message)
            raise e

    @gen.coroutine
    def is_running(self):
        status = yield self.poll()
        return status is None

    def get_env(self):
        env = super(CustomDockerSpawner, self).get_env()
        env.update({'JPY_GITHUBURL': self.repo_url})
        return env


class CustomSwarmSpawner(CustomDockerSpawner):
    container_ip = '0.0.0.0'
    #start_timeout = 42 #180

    def __init__(self, **kwargs):
        super(CustomSwarmSpawner, self).__init__(**kwargs)

    @gen.coroutine
    def lookup_node_name(self):
        """Find the name of the swarm node that the container is running on."""
        containers = yield self.docker('containers', all=True)
        for container in containers:
            if container['Id'] == self.container_id:
                name, = container['Names']
                node, container_name = name.lstrip("/").split("/")
                raise gen.Return(node)

    @gen.coroutine
    def start(self, image=None, extra_create_kwargs=None):
        yield super(CustomSwarmSpawner, self).start(
            image=image
        )

        container = yield self.get_container()
        if container is not None:
            node_name = container['Node']['Name']
            self.user.server.ip = node_name
            self.db.commit()
            self.log.info("{} was started on {} ({}:{})".format(
                self.container_name, node_name, self.user.server.ip, self.user.server.port))<|MERGE_RESOLUTION|>--- conflicted
+++ resolved
@@ -233,15 +233,11 @@
             self.repo_sha
         )
 
-<<<<<<< HEAD
-=======
         self._add_to_log('Building image (%s)' % image_name)
 
->>>>>>> 086fc45d
         with self._image_handler.get_waiter(image_name) as self._cur_waiter:
             if self._cur_waiter.last_exception:
                 raise self._cur_waiter.last_exception
-            self._add_to_log('Building image')
             yield self._cur_waiter.block()
             last_exception = self._cur_waiter.last_exception
             if last_exception is not None:
