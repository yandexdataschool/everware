--- conflicted
+++ resolved
@@ -22,11 +22,7 @@
 from .image_handler import ImageHandler
 from .git_processor import GitMixin
 from .email_notificator import EmailNotificator
-<<<<<<< HEAD
-from . import version
-=======
 from . import __version__
->>>>>>> 8edbfdcd
 
 
 ssl._create_default_https_context = ssl._create_unverified_context
@@ -422,12 +418,7 @@
             env.update({
                 'JPY_GITHUBURL': self.repo_url_with_token,
                 'JPY_REPOPOINTER': self.commit_sha,
-<<<<<<< HEAD
-                'EVER_VERSION': version,
-                'API_TOKEN': self.form_api_token_,
-=======
                 'EVER_VERSION': __version__,
->>>>>>> 8edbfdcd
             })
         return env
 
