--- conflicted
+++ resolved
@@ -23,11 +23,7 @@
 
 from traitlets import Unicode, Set
 from traitlets.config import LoggingConfigurable
-<<<<<<< HEAD
-from . import version
-=======
 from . import __version__
->>>>>>> 8edbfdcd
 
 class DefaultWhitelistHandler(LoggingConfigurable):
 
@@ -78,13 +74,8 @@
                 repourl=url_escape(self.get_argument('repourl', default='')),
                 username=username,
                 login_error=login_error,
-<<<<<<< HEAD
-                version=version,
-                )
-=======
                 version=__version__
         )
->>>>>>> 8edbfdcd
     
     def get(self):
         next_url = self.get_argument('next', '')
