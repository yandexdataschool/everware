--- conflicted
+++ resolved
@@ -4,11 +4,7 @@
 from IPython.html.utils import url_path_join
 from tornado.httputil import url_concat
 from tornado.escape import json_encode
-<<<<<<< HEAD
-from . import version
-=======
 from . import __version__
->>>>>>> 8edbfdcd
 
 class UserSpawnHandler(BaseHandler):
 
@@ -55,11 +51,7 @@
                     "spawn_pending.html",
                     user=current_user,
                     need_wait=int(is_done),
-<<<<<<< HEAD
-                    version=version
-=======
-                    version=__version__
->>>>>>> 8edbfdcd
+                    __version__=__version__
                 )
                 self.finish(html)
         else:
